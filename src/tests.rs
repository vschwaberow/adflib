#[cfg(test)]
mod tests {
    use super::*;
    use crate::disk::{
        format_creation_date, load_adf_from_zip, DiskType, ADF, ADF_NUM_SECTORS, ADF_NUM_TRACKS,
        ADF_SECTOR_SIZE, ADF_TRACK_SIZE, ROOT_BLOCK,
    };
    use crate::dms::{DMSPackingMode, DMSReader};
    use std::io::{self, Cursor};
    use std::{
        io::Write,
        time::{SystemTime, UNIX_EPOCH},
    };

    use zip::write::{ExtendedFileOptions, FileOptions};

    #[test]
    fn test_adf_creation() {
        let adf = ADF {
            data: vec![0; ADF_TRACK_SIZE * ADF_NUM_TRACKS],
            bitmap: vec![false; ADF_NUM_SECTORS],
        };
        assert_eq!(adf.data.len(), ADF_TRACK_SIZE * ADF_NUM_TRACKS);
    }

    #[test]
    fn test_adf_formatting() {
        let mut adf = ADF {
            data: vec![0; ADF_TRACK_SIZE * ADF_NUM_TRACKS],
            bitmap: vec![false; ADF_NUM_SECTORS],
        };
        adf.format(DiskType::OFS, "TestDisk").unwrap();

        let boot_block = adf.read_boot_block();
        assert_eq!(&boot_block[0..3], b"DOS");
        assert_eq!(boot_block[3], 0); // OFS

        let root_block = adf.read_sector(ROOT_BLOCK);
        assert_eq!(root_block[0], 2); // T_HEADER
        assert_eq!(root_block[ADF_SECTOR_SIZE - 4], 0); // OFS

        let name_len = root_block[ADF_SECTOR_SIZE - 80] as usize;
        let name = String::from_utf8_lossy(
            &root_block[ADF_SECTOR_SIZE - 79..ADF_SECTOR_SIZE - 79 + name_len],
        );
        assert_eq!(name, "TestDisk");
    }

    #[test]
    fn test_file_listing() {
        let mut adf = ADF {
            data: vec![0; ADF_TRACK_SIZE * ADF_NUM_TRACKS],
            bitmap: vec![false; ADF_NUM_SECTORS],
        };
        adf.format(DiskType::OFS, "TestDisk").unwrap();

        let files = adf.list_root_directory().unwrap();
        assert!(files.is_empty());
    }

    #[test]
    fn test_disk_information() {
        let mut adf = ADF {
            data: vec![0; ADF_TRACK_SIZE * ADF_NUM_TRACKS],
            bitmap: vec![false; ADF_NUM_SECTORS],
        };
        adf.format(DiskType::FFS, "TestDisk").unwrap();
        let info = adf.information().unwrap();
        assert_eq!(info.disk_name, "TestDisk");
        assert_eq!(info.disk_size, (ADF_TRACK_SIZE * ADF_NUM_TRACKS) as u32);
        assert!(format!("{:?}", info).contains(&format!(
            "Disk Size: {} bytes",
            ADF_TRACK_SIZE * ADF_NUM_TRACKS
        )));
        assert_eq!(info.heads, 2);
        assert_eq!(info.tracks, (ADF_NUM_TRACKS / 2) as u8);
        assert_eq!(
            info.sectors_per_track,
            (ADF_TRACK_SIZE / ADF_SECTOR_SIZE) as u8
        );
        assert!(format!("{:?}", info).contains(&format!(
            "Sectors per Track: {}",
            ADF_TRACK_SIZE / ADF_SECTOR_SIZE
        )));
        assert!(format!("{:?}", info).contains(&format!("Bytes per Sector: {}", ADF_SECTOR_SIZE)));
    }

    #[test]
    fn test_read_write_sector() {
        let mut adf = ADF {
            data: vec![0; ADF_TRACK_SIZE * ADF_NUM_TRACKS],
            bitmap: vec![false; ADF_NUM_SECTORS],
        };

        let test_data = [42u8; ADF_SECTOR_SIZE];
        adf.write_sector(10, &test_data).unwrap();

        let read_data = adf.read_sector(10);
        assert_eq!(read_data, &test_data[..]);
    }

    fn test_format_creation_time() {
        let adf = ADF {
            data: vec![0; ADF_TRACK_SIZE * ADF_NUM_TRACKS],
            bitmap: vec![false; ADF_NUM_SECTORS],
        };
        let time = SystemTime::now();
        let result = format_creation_date(time);
        assert_eq!(result, format_creation_date(time));
    }

    fn test_format_protection_flags() {
        let adf = ADF {
            data: vec![0; ADF_TRACK_SIZE * ADF_NUM_TRACKS],
            bitmap: vec![false; ADF_NUM_SECTORS],
        };
        let flags = 0b10101010;
        let result = adf.format_protection_flags(flags);
        assert_eq!(result, flags.to_string());
    }

    #[test]
    fn test_load_adf_from_zip() {
        let mut zip_buffer = Vec::new();
        {
            let mut zip = zip::ZipWriter::new(std::io::Cursor::new(&mut zip_buffer));
            let options: FileOptions<ExtendedFileOptions> =
                FileOptions::default().compression_method(zip::CompressionMethod::Stored);
            zip.start_file("test.adf", options).unwrap();
            zip.write_all(&vec![0; ADF_TRACK_SIZE * ADF_NUM_TRACKS])
                .unwrap();
            zip.finish().unwrap();
        }

        let adf = load_adf_from_zip(&zip_buffer, "test.adf").unwrap();
        assert_eq!(adf.data.len(), ADF_TRACK_SIZE * ADF_NUM_TRACKS);
    }

<<<<<<< HEAD
    #[test]
    fn test_dms_header_reading() {
        let input = vec![
            b'D', b'M', b'S', b'!', b'P', b'R', b'O', b' ', 0, 0, 0, 1, // info_bits
            0, 0, 0, 2, 0, 0, 0, 79, 0, 0, 0, 3, 0, 0, 0, 4, 0, 1, 0, 2, 0, 3, 0, 4, 0, 5, 0, 6, 0,
            7, 0, 0, 0, 8, 0, 9, 0, 10, 0, 11, 0, 2, 0, 12,
        ];

        let reader = DMSReader::new(Cursor::new(input)).unwrap();
        let info = reader.info();

        assert_eq!(info.signature, "DMS!");
        assert_eq!(info.header_type, "PRO ");
        assert_eq!(info.info_bits, 1);
        assert_eq!(info.date, 2);
        assert_eq!(info.low_track, 0);
        assert_eq!(info.high_track, 79);
        assert_eq!(info.packed_size, 3);
        assert_eq!(info.unpacked_size, 4);
        assert!(matches!(info.compression_mode, DMSPackingMode::Quick));
    }

    #[test]
    fn test_dms_none_mode() {
        let input = vec![
            b'D', b'M', b'S', b'!', b'P', b'R', b'O', b' ', 0, 0, 0, 0, 0, 0, 0, 0, 0, 0, 0, 79, 0,
            0, 0, 0, 0, 0, 0, 0, 0, 0, 0, 0, 0, 0, 0, 0, 0, 0, 0, 0, 0, 0, 0, 0, 0, 0, 0, 0, 0, 0,
            0, 0, 0, 0, 0, 0, 0, 0, 0, 0, b'T', b'R', 0, 0, 0, 0, 0, 5, 0, 0, 0, 5, 0, 0, 0, 0, 0,
            0, 0, 0, 1, 2, 3, 4, 5,
        ];

        let mut reader = DMSReader::new(Cursor::new(input)).unwrap();
        let track_data = reader.read_track().unwrap();
        assert_eq!(track_data, vec![1, 2, 3, 4, 5]);
    }

    #[test]
    fn test_dms_simple_mode() {
        let input = vec![
            b'D', b'M', b'S', b'!', b'P', b'R', b'O', b' ', 0, 0, 0, 0, 0, 0, 0, 0, 0, 0, 0, 79, 0,
            0, 0, 0, 0, 0, 0, 0, 0, 0, 0, 0, 0, 0, 0, 0, 0, 0, 0, 0, 0, 0, 0, 0, 0, 0, 0, 0, 0, 0,
            0, 0, 0, 0, 0, 0, 0, 1, 0, 0, b'T', b'R', 0, 0, 0, 0, 0, 7, 0, 0, 0, 7, 0, 1, 0, 0, 0,
            0, 0, 0, 1, 2, 0x90, 3, 65, 3, 4,
        ];

        let mut reader = DMSReader::new(Cursor::new(input)).unwrap();
        let track_data = reader.read_track().unwrap();
        assert_eq!(track_data, vec![1, 2, 65, 65, 65, 3, 4]);
    }

    #[test]
    fn test_dms_quick_mode() {
        let input = vec![
            b'D', b'M', b'S', b'!', b'P', b'R', b'O', b' ', 0, 0, 0, 0, 0, 0, 0, 0, 0, 0, 0, 79, 0,
            0, 0, 0, 0, 0, 0, 0, 0, 0, 0, 0, 0, 0, 0, 0, 0, 0, 0, 0, 0, 0, 0, 0, 0, 0, 0, 0, 0, 0,
            0, 0, 0, 0, 0, 0, 0, 2, 0, 0, b'T', b'R', 0, 0, 0, 0, 0x2C, 0x60, 0, 0, 0x2C, 0x60, 0,
            2, 0, 0, 0, 0, 0, 0, 0b10101010, 0b10101010, 0b10101010, 0b10101010, 0b10101010,
            0b10101010, 0b10101010, 0b10101010,
        ];

        let mut reader = DMSReader::new(Cursor::new(input)).unwrap();
        let track_data = reader.read_track().unwrap();
        assert_eq!(track_data.len(), 11360);
        assert_eq!(&track_data[0..4], &[0xAA, 0xAA, 0xAA, 0xAA]);
    }

    #[test]
    fn test_unsupported_packing_mode() {
        let input = vec![
            b'D', b'M', b'S', b'!', b'P', b'R', b'O', b' ', 0, 0, 0, 0, 0, 0, 0, 0, 0, 0, 0, 79, 0,
            0, 0, 0, 0, 0, 0, 0, 0, 0, 0, 0, 0, 0, 0, 0, 0, 0, 0, 0, 0, 0, 0, 0, 0, 0, 0, 0, 0, 0,
            0, 0, 0, 0, 0, 0, 0, 3, 0, 0, b'T', b'R', 0, 0, 0, 0, 0, 5, 0, 0, 0, 5, 0, 3, 0, 0, 0,
            0, 0, 0, 1, 2, 3, 4, 5,
        ];

        let mut reader = DMSReader::new(Cursor::new(input)).unwrap();
        let result = reader.read_track();
        assert!(result.is_err());
        assert_eq!(result.unwrap_err().kind(), io::ErrorKind::Unsupported);
    }

    #[test]
    fn test_invalid_track_header() {
        let input = vec![
            b'D', b'M', b'S', b'!', b'P', b'R', b'O', b' ', 0, 0, 0, 0, 0, 0, 0, 0, 0, 0, 0, 79, 0,
            0, 0, 0, 0, 0, 0, 0, 0, 0, 0, 0, 0, 0, 0, 0, 0, 0, 0, 0, 0, 0, 0, 0, 0, 0, 0, 0, 0, 0,
            0, 0, 0, 0, 0, 0, 0, 0, 0, 0, b'X', b'X', 0, 0, 0, 0, 0, 5, 0, 0, 0, 5, 0, 0, 0, 0, 0,
            0, 0, 0, 1, 2, 3, 4, 5,
        ];

        let mut reader = DMSReader::new(Cursor::new(input)).unwrap();
        let result = reader.read_track();
        assert!(result.is_err());
        assert_eq!(result.unwrap_err().kind(), io::ErrorKind::InvalidData);
=======
    fn create_test_adf() -> ADF {
        let mut adf = ADF::new(ADF_NUM_SECTORS, ADF_SECTOR_SIZE);
        adf.format(DiskType::FFS, "TestDisk").unwrap();
        adf
    }

    #[test]
    fn test_create_directory() {
        let mut adf = create_test_adf();

        adf.create_directory("TestDir").unwrap();

        let root_files = adf.list_root_directory().unwrap();
        let test_dir = root_files.iter().find(|f| f.name == "TestDir" && f.is_dir);
        assert!(test_dir.is_some(), "TestDir not found in root directory");
    }

    #[test]
    fn test_rename_directory() {
        let mut adf = create_test_adf();

        adf.create_directory("OldDir").unwrap();
        adf.rename_directory("OldDir", "NewDir").unwrap();

        let root_files = adf.list_root_directory().unwrap();
        let old_dir = root_files.iter().find(|f| f.name == "OldDir");
        let new_dir = root_files.iter().find(|f| f.name == "NewDir" && f.is_dir);

        assert!(old_dir.is_none(), "OldDir still exists");
        assert!(new_dir.is_some(), "NewDir not found in root directory");
    }

    #[test]
    fn test_delete_directory() {
        let mut adf = create_test_adf();

        adf.create_directory("DeleteMe").unwrap();
        adf.delete_directory("DeleteMe").unwrap();

        let root_files = adf.list_root_directory().unwrap();
        let deleted_dir = root_files.iter().find(|f| f.name == "DeleteMe");

        assert!(deleted_dir.is_none(), "DeleteMe directory still exists");
    }

    #[test]
    fn test_delete_non_empty_directory() {
        let mut adf = create_test_adf();

        adf.create_directory("ParentDir").unwrap();
        adf.create_directory("ParentDir/ChildDir").unwrap();

        let result = adf.delete_directory("ParentDir");

        assert!(result.is_err(), "Deleting non-empty directory should fail");
    }

    #[test]
    fn test_rename_non_existent_directory() {
        let mut adf = create_test_adf();

        let result = adf.rename_directory("NonExistent", "NewName");

        assert!(
            result.is_err(),
            "Renaming non-existent directory should fail"
        );
>>>>>>> 1200e8ae
    }
}<|MERGE_RESOLUTION|>--- conflicted
+++ resolved
@@ -136,7 +136,7 @@
         assert_eq!(adf.data.len(), ADF_TRACK_SIZE * ADF_NUM_TRACKS);
     }
 
-<<<<<<< HEAD
+
     #[test]
     fn test_dms_header_reading() {
         let input = vec![
@@ -231,7 +231,7 @@
         let result = reader.read_track();
         assert!(result.is_err());
         assert_eq!(result.unwrap_err().kind(), io::ErrorKind::InvalidData);
-=======
+
     fn create_test_adf() -> ADF {
         let mut adf = ADF::new(ADF_NUM_SECTORS, ADF_SECTOR_SIZE);
         adf.format(DiskType::FFS, "TestDisk").unwrap();
@@ -299,6 +299,6 @@
             result.is_err(),
             "Renaming non-existent directory should fail"
         );
->>>>>>> 1200e8ae
+
     }
 }